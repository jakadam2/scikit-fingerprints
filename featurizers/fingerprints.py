<<<<<<< HEAD
from typing import Union

import e3fp.fingerprint.fprint
from e3fp.conformer.generate import (
    NUM_CONF_DEF,
    POOL_MULTIPLIER_DEF,
    RMSD_CUTOFF_DEF,
    MAX_ENERGY_DIFF_DEF,
    FORCEFIELD_DEF,
    SEED_DEF,
)
import numpy as np
import pandas as pd
from rdkit.Chem import MolToSmiles
=======
from typing import List, Optional, Union

import numpy as np
import pandas as pd
import scipy.sparse as spsparse
>>>>>>> 693915d0

from base import FingerprintTransformer

"""
If during multiprocessing occurs MaybeEncodingError, first check if there isn't thrown any exception inside
worker function! (That error isn't very informative and this tip might save you a lot of time)
"""

"""
fp_descriptors needs to be here or inside _transform() of a specific class (cannot be defined inside the __init__() of
that class), otherwise pickle gets angry:
        TypeError: cannot pickle 'Boost.Python.function' object
"""


class MorganFingerprint(FingerprintTransformer):
    def __init__(
        self,
        radius: int = 3,
        include_chirality: bool = False,
        use_bond_types: bool = True,
        only_nonzero_invariants: bool = False,
        include_ring_membership: bool = True,
        count_bounds: Optional[List] = None,
        fp_size: int = 2048,
        n_jobs: int = 1,
        sparse: bool = False,
        count: bool = False,
        verbose: int = 0,
    ):
        super().__init__(
            n_jobs=n_jobs, sparse=sparse, count=count, verbose=verbose
        )
        self.radius = radius
        self.include_chirality = include_chirality
        self.radius = radius
        self.include_chirality = include_chirality
        self.use_bond_types = use_bond_types
        self.only_nonzero_invariants = only_nonzero_invariants
        self.include_ring_membership = include_ring_membership
        self.count_bounds = count_bounds
        self.fp_size = fp_size

    def _get_generator(self):
        from rdkit.Chem.rdFingerprintGenerator import GetMorganGenerator

        return GetMorganGenerator(
            radius=self.radius,
            includeChirality=self.include_chirality,
            useBondTypes=self.use_bond_types,
            onlyNonzeroInvariants=self.only_nonzero_invariants,
            includeRingMembership=self.include_ring_membership,
            countBounds=self.count_bounds,
            fpSize=self.fp_size,
        )

    def _calculate_fingerprint(
        self, X: Union[pd.DataFrame, np.ndarray]
    ) -> np.ndarray:
        X = self._validate_input(X)
        return self._generate_fingerprints(X)


class AtomPairFingerprint(FingerprintTransformer):
    def __init__(
        self,
        min_distance: int = 1,
        max_distance: int = 30,
        include_chirality: bool = False,
        use_2D: bool = True,
        count_simulation: bool = True,
        count_bounds: Optional[List] = None,
        fp_size: int = 2048,
        n_jobs: int = 1,
        sparse: bool = False,
        count: bool = False,
        verbose: int = 0,
    ):
        super().__init__(
            n_jobs=n_jobs, sparse=sparse, count=count, verbose=verbose
        )
        self.min_distance = min_distance
        self.max_distance = max_distance
        self.include_chirality = include_chirality
        self.use_2D = use_2D
        self.count_simulation = count_simulation
        self.count_bounds = count_bounds
        self.fp_size = fp_size

    def _get_generator(self):
        from rdkit.Chem.rdFingerprintGenerator import GetAtomPairGenerator

        return GetAtomPairGenerator(
            minDistance=self.min_distance,
            maxDistance=self.max_distance,
            includeChirality=self.include_chirality,
            use2D=self.use_2D,
            countSimulation=self.count_simulation,
            countBounds=self.count_bounds,
            fpSize=self.fp_size,
        )

    def _calculate_fingerprint(
        self, X: Union[pd.DataFrame, np.ndarray]
    ) -> np.ndarray:
        X = self._validate_input(X)
        return self._generate_fingerprints(X)


class TopologicalTorsionFingerprint(FingerprintTransformer):
    def __init__(
        self,
        include_chirality: bool = False,
        torsion_atom_count: int = 4,
        count_simulation: bool = True,
        count_bounds: Optional[List] = None,
        fp_size: int = 2048,
        atom_invariants_generator: Optional[List] = None,
        n_jobs: int = None,
        sparse: bool = False,
        count: bool = False,
        verbose: int = 0,
    ):
        super().__init__(
            n_jobs=n_jobs, sparse=sparse, count=count, verbose=verbose
        )
        self.include_chirality = include_chirality
        self.torsion_atom_count = torsion_atom_count
        self.count_simulation = count_simulation
        self.count_bounds = count_bounds
        self.fp_size = fp_size
        self.atom_invariants_generator = atom_invariants_generator

    def _get_generator(self):
        from rdkit.Chem.rdFingerprintGenerator import (
            GetTopologicalTorsionGenerator,
        )

        return GetTopologicalTorsionGenerator(
            includeChirality=self.include_chirality,
            torsionAtomCount=self.torsion_atom_count,
            countSimulation=self.count_simulation,
            countBounds=self.count_bounds,
            atomInvariantsGenerator=self.atom_invariants_generator,
            fpSize=self.fp_size,
        )

    def _calculate_fingerprint(
        self, X: Union[pd.DataFrame, np.ndarray]
    ) -> np.ndarray:
        X = self._validate_input(X)
        return self._generate_fingerprints(X)


class MACCSKeysFingerprint(FingerprintTransformer):
    def __init__(
        self, sparse: bool = False, n_jobs: int = 1, verbose: int = 0
    ):
        super().__init__(n_jobs=n_jobs, sparse=sparse, verbose=verbose)

    def _calculate_fingerprint(
        self, X: Union[pd.DataFrame, np.ndarray]
    ) -> np.ndarray:
        X = self._validate_input(X)
        from rdkit.Chem.rdMolDescriptors import GetMACCSKeysFingerprint

        X = [GetMACCSKeysFingerprint(x) for x in X]
        if self.sparse:
            return spsparse.csr_array(X)
        else:
            return np.array(X)


class ERGFingerprint(FingerprintTransformer):
    def __init__(
        self,
        atom_types: int = 0,
        fuzz_increment: float = 0.3,
        min_path: int = 1,
        max_path: int = 15,
        sparse: bool = False,
        n_jobs: int = None,
        verbose: int = 0,
    ):
        super().__init__(n_jobs=n_jobs, sparse=sparse, verbose=verbose)
        self.atom_types = atom_types
        self.fuzz_increment = fuzz_increment
        self.min_path = min_path
        self.max_path = max_path

    def _calculate_fingerprint(
        self, X: Union[pd.DataFrame, np.ndarray]
    ) -> np.ndarray:
        X = self._validate_input(X)
        from rdkit.Chem.rdReducedGraphs import GetErGFingerprint

        X = [
            GetErGFingerprint(
                x,
                atomTypes=self.atom_types,
                fuzzIncrement=self.fuzz_increment,
                minPath=self.min_path,
                maxPath=self.max_path,
            )
            for x in X
        ]

        if self.sparse:
            return spsparse.csr_array(X)
        else:
            return np.array(X)


<<<<<<< HEAD
class E3FP(FingerprintTransformer):
    def __init__(
        self,
        bits: int,
        radius_multiplier: float,
        rdkit_invariants: bool = True,
        first: int = 1,
        num_conf: int = NUM_CONF_DEF,
        pool_multiplier: float = POOL_MULTIPLIER_DEF,
        rmsd_cutoff: float = RMSD_CUTOFF_DEF,
        max_energy_diff: float = MAX_ENERGY_DIFF_DEF,
        force_field: float = FORCEFIELD_DEF,
        get_values: bool = True,
        is_folded: bool = False,
        fold_bits: int = 1024,
        standardise: bool = True,
=======
class MAP4Fingerprint(FingerprintTransformer):
    def __init__(
        self,
        dimensions: int = 1024,
        radius: int = 2,
        is_counted: bool = False,
        is_folded: bool = False,
        random_state: int = 0,
        n_jobs: int = None,
        verbose: int = 0,
    ):
        super().__init__(n_jobs=n_jobs, verbose=verbose)
        self.dimensions = dimensions
        self.radius = radius
        self.is_counted = is_counted
        self.random_state = random_state

    def _calculate_fingerprint(
        self, X: Union[pd.DataFrame, np.ndarray]
    ) -> np.ndarray:
        from featurizers.map4_mhfp_helper_functions import (
            get_map4_fingerprint,
        )

        fp_args = {
            "dimensions": self.dimensions,
            "radius": self.radius,
            "is_counted": self.is_counted,
            "random_state": self.random_state,
        }

        return np.array([get_map4_fingerprint(x, **fp_args) for x in X])


class MHFP(FingerprintTransformer):
    def __init__(
        self,
        dimensions: int = 1024,
        radius: int = 2,
        is_counted: bool = False,
>>>>>>> 693915d0
        random_state: int = 0,
        n_jobs: int = None,
        verbose: int = 0,
    ):
<<<<<<< HEAD
        super().__init__(n_jobs, verbose)
        self.bits = bits
        self.radius_multiplier = radius_multiplier
        self.rdkit_invariants = rdkit_invariants
        self.first = first
        self.num_conf = num_conf
        self.pool_multiplier = pool_multiplier
        self.rmsd_cutoff = rmsd_cutoff
        self.max_energy_diff = max_energy_diff
        self.force_field = force_field
        self.get_values = get_values
        self.is_folded = is_folded
        self.fold_bits = fold_bits
        self.standardise = standardise
=======
        super().__init__(n_jobs=n_jobs, verbose=verbose)
        self.dimensions = dimensions
        self.radius = radius
        self.is_counted = is_counted
>>>>>>> 693915d0
        self.random_state = random_state

    def _calculate_fingerprint(
        self, X: Union[pd.DataFrame, np.ndarray]
    ) -> np.ndarray:
<<<<<<< HEAD
        from e3fp.conformer.util import mol_from_smiles
        from e3fp.conformer.generator import ConformerGenerator
        from e3fp.pipeline import fprints_from_mol

        conf_gen = ConformerGenerator(
            first=self.first,
            num_conf=self.num_conf,
            pool_multiplier=self.pool_multiplier,
            rmsd_cutoff=self.rmsd_cutoff,
            max_energy_diff=self.max_energy_diff,
            forcefield=self.force_field,
            get_values=self.get_values,
            seed=self.random_state,
        )

        result = []

        for x in X:
            input_mol = mol_from_smiles(
                smiles=MolToSmiles(x),
                name=MolToSmiles(x),
                standardise=self.standardise,
            )

            # Generating conformers. Only few first conformers with lowest energy are used - specified by self.first
            mol, values = conf_gen.generate_conformers(input_mol)

            max_conformers, indices, energies, rmsds_mat = values

            fps = fprints_from_mol(
                mol,
                fprint_params={
                    "bits": self.bits,
                    "radius_multiplier": self.radius_multiplier,
                    "rdkit_invariants": self.rdkit_invariants,
                },
            )

            # Set a property for each fingerprint, to be able to obtain energy later
            for i in range(len(fps)):
                fps[i].set_prop("Energy", energies[i])

                if self.is_folded:
                    fps[i] = fps[i].fold(self.fold_bits)

            result.extend(fps)

        result = np.array(result)
=======
        from featurizers.map4_mhfp_helper_functions import get_mhfp

        fp_args = {
            "dimensions": self.dimensions,
            "radius": self.radius,
            "is_counted": self.is_counted,
            "random_state": self.random_state,
        }
>>>>>>> 693915d0

        return np.array([get_mhfp(x, **fp_args) for x in X])<|MERGE_RESOLUTION|>--- conflicted
+++ resolved
@@ -1,5 +1,4 @@
-<<<<<<< HEAD
-from typing import Union
+from typing import List, Optional, Union
 
 import e3fp.fingerprint.fprint
 from e3fp.conformer.generate import (
@@ -12,14 +11,9 @@
 )
 import numpy as np
 import pandas as pd
+import scipy.sparse as spsparse
+
 from rdkit.Chem import MolToSmiles
-=======
-from typing import List, Optional, Union
-
-import numpy as np
-import pandas as pd
-import scipy.sparse as spsparse
->>>>>>> 693915d0
 
 from base import FingerprintTransformer
 
@@ -231,9 +225,73 @@
             return spsparse.csr_array(X)
         else:
             return np.array(X)
-
-
-<<<<<<< HEAD
+          
+          
+class MAP4Fingerprint(FingerprintTransformer):
+    def __init__(
+        self,
+        dimensions: int = 1024,
+        radius: int = 2,
+        is_counted: bool = False,
+        is_folded: bool = False,
+        random_state: int = 0,
+        n_jobs: int = None,
+        verbose: int = 0,
+    ):
+        super().__init__(n_jobs=n_jobs, verbose=verbose)
+        self.dimensions = dimensions
+        self.radius = radius
+        self.is_counted = is_counted
+        self.random_state = random_state
+
+    def _calculate_fingerprint(
+        self, X: Union[pd.DataFrame, np.ndarray]
+    ) -> np.ndarray:
+        from featurizers.map4_mhfp_helper_functions import (
+            get_map4_fingerprint,
+        )
+
+        fp_args = {
+            "dimensions": self.dimensions,
+            "radius": self.radius,
+            "is_counted": self.is_counted,
+            "random_state": self.random_state,
+        }
+
+        return np.array([get_map4_fingerprint(x, **fp_args) for x in X])
+
+
+class MHFP(FingerprintTransformer):
+    def __init__(
+        self,
+        dimensions: int = 1024,
+        radius: int = 2,
+        is_counted: bool = False,
+        random_state: int = 0,
+        n_jobs: int = None,
+        verbose: int = 0,
+    ):
+        super().__init__(n_jobs=n_jobs, verbose=verbose)
+        self.dimensions = dimensions
+        self.radius = radius
+        self.is_counted = is_counted
+        self.random_state = random_state
+
+    def _calculate_fingerprint(
+        self, X: Union[pd.DataFrame, np.ndarray]
+    ) -> np.ndarray:
+        from featurizers.map4_mhfp_helper_functions import get_mhfp
+
+        fp_args = {
+            "dimensions": self.dimensions,
+            "radius": self.radius,
+            "is_counted": self.is_counted,
+            "random_state": self.random_state,
+        }
+
+        return np.array([get_mhfp(x, **fp_args) for x in X])
+
+      
 class E3FP(FingerprintTransformer):
     def __init__(
         self,
@@ -250,53 +308,10 @@
         is_folded: bool = False,
         fold_bits: int = 1024,
         standardise: bool = True,
-=======
-class MAP4Fingerprint(FingerprintTransformer):
-    def __init__(
-        self,
-        dimensions: int = 1024,
-        radius: int = 2,
-        is_counted: bool = False,
-        is_folded: bool = False,
         random_state: int = 0,
-        n_jobs: int = None,
-        verbose: int = 0,
-    ):
-        super().__init__(n_jobs=n_jobs, verbose=verbose)
-        self.dimensions = dimensions
-        self.radius = radius
-        self.is_counted = is_counted
-        self.random_state = random_state
-
-    def _calculate_fingerprint(
-        self, X: Union[pd.DataFrame, np.ndarray]
-    ) -> np.ndarray:
-        from featurizers.map4_mhfp_helper_functions import (
-            get_map4_fingerprint,
-        )
-
-        fp_args = {
-            "dimensions": self.dimensions,
-            "radius": self.radius,
-            "is_counted": self.is_counted,
-            "random_state": self.random_state,
-        }
-
-        return np.array([get_map4_fingerprint(x, **fp_args) for x in X])
-
-
-class MHFP(FingerprintTransformer):
-    def __init__(
-        self,
-        dimensions: int = 1024,
-        radius: int = 2,
-        is_counted: bool = False,
->>>>>>> 693915d0
-        random_state: int = 0,
-        n_jobs: int = None,
-        verbose: int = 0,
-    ):
-<<<<<<< HEAD
+        n_jobs: int = 1,
+        verbose: int = 0,
+    ):
         super().__init__(n_jobs, verbose)
         self.bits = bits
         self.radius_multiplier = radius_multiplier
@@ -311,18 +326,11 @@
         self.is_folded = is_folded
         self.fold_bits = fold_bits
         self.standardise = standardise
-=======
-        super().__init__(n_jobs=n_jobs, verbose=verbose)
-        self.dimensions = dimensions
-        self.radius = radius
-        self.is_counted = is_counted
->>>>>>> 693915d0
         self.random_state = random_state
 
     def _calculate_fingerprint(
         self, X: Union[pd.DataFrame, np.ndarray]
     ) -> np.ndarray:
-<<<<<<< HEAD
         from e3fp.conformer.util import mol_from_smiles
         from e3fp.conformer.generator import ConformerGenerator
         from e3fp.pipeline import fprints_from_mol
@@ -371,15 +379,5 @@
             result.extend(fps)
 
         result = np.array(result)
-=======
-        from featurizers.map4_mhfp_helper_functions import get_mhfp
-
-        fp_args = {
-            "dimensions": self.dimensions,
-            "radius": self.radius,
-            "is_counted": self.is_counted,
-            "random_state": self.random_state,
-        }
->>>>>>> 693915d0
-
-        return np.array([get_mhfp(x, **fp_args) for x in X])+
+        return result
